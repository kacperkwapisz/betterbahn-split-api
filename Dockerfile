--- conflicted
+++ resolved
@@ -8,17 +8,8 @@
 FROM base AS deps
 WORKDIR /app
 
-<<<<<<< HEAD
-COPY package.json package-lock.json ./
-RUN npm install
-=======
-# Verhindert, dass Puppeteer beim Installieren Chromium herunterlädt.
-ENV PUPPETEER_SKIP_CHROMIUM_DOWNLOAD=true
-
 COPY package.json pnpm-lock.yaml ./
-# Führt pnpm install aus, ohne den Browser herunterzuladen
 RUN pnpm install
->>>>>>> 72737a4f
 
 # Stufe 2: Die Anwendung bauen
 FROM base AS builder
@@ -26,16 +17,7 @@
 WORKDIR /app
 COPY --from=deps /app/node_modules ./node_modules
 COPY . .
-<<<<<<< HEAD
-RUN npm run build
-=======
-# Erneut setzen, um sicherzugehen
-ENV PUPPETEER_SKIP_CHROMIUM_DOWNLOAD=true
-ENV NEXT_TELEMETRY_DISABLED=1
-
 RUN pnpm run build
-
->>>>>>> 72737a4f
 
 # Stufe 3: Finale, produktive Stufe
 FROM base AS runner
@@ -43,52 +25,9 @@
 
 # Set timezone to Europe/Berlin (German timezone)
 ENV TZ=Europe/Berlin
-<<<<<<< HEAD
-RUN ln -snf /usr/share/zoneinfo/$TZ /etc/localtime && echo $TZ > /etc/timezone
-
 ENV NODE_ENV=production
-=======
-RUN apk add --no-cache \
-    ca-certificates \
-    font-liberation \
-    alsa-lib \
-    libatk-1.0 \
-    libatk-bridge-2.0 \
-    glib \
-    dbus-libs \
-    expat \
-    fontconfig \
-    mesa-gbm \
-    libgcc \
-    libstdc++ \
-    gtk+3.0 \
-    nspr \
-    nss \
-    pango \
-    cairo \
-    cups-libs \
-    libx11 \
-    libxcb \
-    libxcomposite \
-    libxcursor \
-    libxdamage \
-    libxext \
-    libxfixes \
-    libxi \
-    libxrandr \
-    libxrender \
-    libxscrnsaver \
-    libxtst \
-    xdg-utils \
-    wget \
-    chromium \
-    tzdata && rm -rf /var/cache/apk/*
-
-ENV NODE_ENV=production
-ENV USE_CHROMIUM_PATH=true
 ENV NEXT_TELEMETRY_DISABLED=1
 
->>>>>>> 72737a4f
 
 # Kopieren des Standalone-Outputs aus der Builder-Stufe
 COPY --from=builder /app/.next/standalone ./
